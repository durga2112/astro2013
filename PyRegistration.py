# imagecube
# This package accepts FITS images from the user and delivers images that have been
# converted to the same flux units, registered to a common world coordinate system
# (WCS), convolved to a common resolution, and resampled to a common pixel scale
# requesting the Nyquist sampling rate.
# Each step can be run separately or as a whole.
# The user should provide us with information regarding wavelength, pixel scale,
# extension of the cube, instrument, physical size of the target, and WCS header 
# information.

#things to import regarding pyraf & iraf

import pyraf
from pyraf import iraf
#the following line is to override the login.cl requirement of IRAF
iraf.set(uparm='.')

from iraf import noao, images
from iraf import artdata, immatch, imcoords

import sys
import getopt

import glob

import os

from astropy.io import fits
from astropy.nddata import NDData
from astropy import units as u
from astropy import constants
import numpy as np

# Function: is_number(s)
# This function simply checks whether the input value is a number or not.
# It is used to check for proper input from the user.
def is_number(s):
    try:
        float(s)
        return True
    except ValueError:
        return False

# Function: print_usage()
# This function sisplays usage information in case of a command line error
def print_usage():
    print("Usage: " + sys.argv[0] + " --directory <directory> --angular_physical_size <angular_physical_size> [--conversion_factors] [--conversion] [--registration] [--convolution] [--resampling] [--seds]")
    print
    print("directory is the path to the directory containing FITS files to work with")
    print("angular_physical_size is the physical size to map to the object")
    print("conversion_factors will enable a formatted table of conversion factors to be output")
    print("conversion, registration, convolution, resampling, and seds: each of these parameters will enable the corresponding processing step to be performed. Default behaviour is to do none of these steps.")

# Function: wavelength_to_microns(wavelength, unit)
# This function will convert the input wavelength units into microns so that we only
# have to deal with a single unit.
# NOTETOSELF: Other acceptable units: mm, m, Hz
def wavelength_to_microns(wavelength, unit):
    if (unit in u.micron.names or unit in u.um.names):
        return_value = float(wavelength)
    elif (unit in u.angstrom.names):
        return_value = u.angstrom.to(u.micron, float(wavelength))
    # This is a placeholder default value for now - it is not intended to be used
    # for real!
    else:
        return_value = 1

    return return_value

# Function: get_instrument(header)
# A function to determine which instrument was used. This is done by checking certain
# keywords in the FITS header.
# NOTETOSELF: other keywords may be acceptable
# NOTETOSELF: pass the filenames to this function as well so we know which file we are
# on in case of problems.
def get_instrument(header):
    instrument = ''
    # Check for INSTRUME keyword first
    if ('INSTRUME' in header):
        instrument = header['INSTRUME']
    # Then check for 'galex' in the INF0001 keyword
    elif ('INF0001' in header):
        if ('galex' in header['INF0001']):
            instrument = 'GALEX'
    # Finally, check to see if the 'ORIGIN' keyword has a value of '2MASS'
    elif ('ORIGIN' in header):
        if (header['ORIGIN'] == '2MASS'):
            instrument = '2MASS'
    else:
        print("could not determine instrument; please insert appropriate information in the header.")
        sys.exit()

    return instrument

# Function: get_native_pixelscale(header, instrument)
# A function to obtain the native pixelscale of the given instrument. Depending on the
# instrument, the pixelscale can be located in different header keywords.
# NOTETOSELF: this value should be returned in arcsec, so some additional checking will
# be needed to ensure that the proper units are being used.
def get_native_pixelscale(header, instrument):
    pixelscale = 0
    if (instrument == 'IRAC'):
        pixelscale = abs(header['PXSCAL1'])
    elif (instrument == 'MIPS'):
        pixelscale = header['PLTSCALE']
    elif (instrument == 'SPIRE'):
        pixelscale = u.deg.to(u.arcsec, header['CDELT2'])
    else:
        if ('CDELT2' in header):
            pixelscale = u.deg.to(u.arcsec, header['CDELT2'])

    if (pixelscale == 0):
        print("The native pixelscale is 0, so something may have gone wrong here.")

    return pixelscale


# Function: get_conversion_factor(header, instrument)
# A function to obtain the factor that is necessary to convert an image's native "flux 
# units" to Jy/pixel.
# NOTETOSELF: if the instrument is not found, the user can provide the value themselves
def get_conversion_factor(header, instrument):
    # Give a default value that can't possibly be valid; if this is still the value
    # after running through all of the possible cases, then an error has occurred.
    conversion_factor = 0

    if (instrument == 'IRAC'):
        pixelscale = get_native_pixelscale(header, 'IRAC')
        #print("Pixel scale: " + `pixelscale`)
        # NOTEOTSELF: This is a hardcoded value from what Sophia gave me.
        # I would like to see if we could also obtain this from units.
        # The native "flux unit" is MJy/sr and we convert it to Jy/pixel
        conversion_factor = (2.3504 * 10**(-5)) * (pixelscale**2)

    elif (instrument == 'MIPS'):
        pixelscale = get_native_pixelscale(header, 'MIPS')
        #print("Pixel scale: " + `pixelscale`)
        conversion_factor = (2.3504 * 10**(-5)) * (pixelscale**2)

    elif (instrument == 'GALEX'):
        wavelength = u.um.to(u.angstrom, header['WAVELENG'])
        #print("Speed of light: " + `constants.c.to('um/s').value`)
        f_lambda_con = 0
        # I am using a < comparison here to account for the possibility that the given
        # wavelength is not EXACTLY 1520 AA or 2310 AA
        if (wavelength < 2000): 
            f_lambda_con = 1.40 * 10**(-15)
        else:
            f_lambda_con = 2.06 * 10**(-16)
        conversion_factor = ((10**23) * f_lambda_con * wavelength**2) / (constants.c.to('angstrom/s').value)
        #print("lambda^2/c = " + `(wavelength**2) / (constants.c.to('angstrom/s').value)`)

    elif (instrument == '2MASS'):
        #print("MAGZP: " + `header['MAGZP']`)
        fvega = 0
        if (header['FILTER'] == 'j'):
            fvega = 1594
        elif (header['FILTER'] == 'h'):
            fvega = 1024
        elif (header['FILTER'] == 'k'):
            fvega = 666.7
        conversion_factor = fvega * 10**(-0.4 * header['MAGZP'])

    elif (instrument == 'PACS'):
        # Confirm that the data is already in Jy/pixel by checking the BUNIT header
        # keyword
        if ('BUNIT' in header):
            if (header['BUNIT'].lower() != 'jy/pixel'):
                # NOTETOSELF: ask for more input here if necessary
                print("Instrument is PACS, but Jy/pixel is not being used in BUNIT.")
        conversion_factor = 1;

    elif (instrument == 'SPIRE'):
        pixelscale = get_native_pixelscale(header, 'SPIRE')
        wavelength = header['WAVELENG']
        if (wavelength == 250):
            conversion_factor = (pixelscale**2) / 423
        elif (wavelength == 350):
            conversion_factor = (pixelscale**2) / 751
        elif (wavelength == 500):
            conversion_factor = (pixelscale**2) / 1587
    
    return conversion_factor

# Function: get_wavelength(header)
# A function to allow wavelength values to be obtained from a number of different
# header keywords
def get_wavelength(header):
    wavelength = 0
    wavelength_units = ''
    if ('WAVELENG' in header):
        wavelength = header['WAVELENG']
        wavelength_units = header.comments['WAVELENG']
    elif ('WAVELNTH' in header):
        # NOTETOSELF: microns are not necessarily used here - check the header comments
        wavelength = header['WAVELNTH']
        wavelength_units = 'micron'
    elif ('FILTER' in header):
        # NOTETOSELF: Check the actual instrument to make sure that this should be in
        # microns.
        wavelength = header['FILTER']
        wavelength_units = 'micron'

    return wavelength, wavelength_units

# Function: get_fwhm_value(images_with_headers)
# A function to determine the fwhm value given the instrument and wavelength values
# that are present in all of the input images.
# This function depends on data taken from Aniano et al. 2011.
def get_fwhm_value(images_with_headers):
    print("get_fwhm_value")
    fwhm = 0
    instruments = []
    # Determine which instruments we have data from
    for i in range(0, len(images_with_headers)):
        instrument = get_instrument(images_with_headers[i][1])
        instruments.append(instrument)
    if ('MIPS' in instruments):
        print("MIPS is in the instruments")
    elif ('SPIRE' in instruments):
        print("SPIRE is in the instruments")
    elif ('PACS' in instruments):
        print("PACS is in the instrumnets")

# Function: parse_command_line()
# This function parses the command line to obtain parameters.
# The parameters are checked for correctness and then returned to the calling function.
def parse_command_line():
    global phys_size
    global directory
    global conversion_factors
    global do_conversion
    global do_registration
    global do_convolution
    global do_resampling
    global do_seds

    try:
        opts, args = getopt.getopt(sys.argv[1:], "", ["directory=", "angular_physical_size=", "conversion_factors", "conversion", "registration", "convolution", "resampling", "seds"])
    except getopt.GetoptError:
        print("An error occurred. Check your parameters and try again.")
        sys.exit(2)
    for opt, arg in opts:
        if opt in ("--angular_physical_size"):
            phys_size = float(arg)
        if opt in ("--directory"):
            directory = arg
        if opt in ("--conversion_factors"):
            conversion_factors = True
        if opt in ("--conversion"):
            do_conversion = True
        if opt in ("--registration"):
            do_registration = True
        if opt in ("--convolution"):
            do_convolution = True
        if opt in ("--resampling"):
            do_resampling = True
        if opt in ("--seds"):
            do_seds = True

    # Now make sure that the values we have just grabbed from the command line are 
    # valid.
    # The angular physical size should be a number
    if (not is_number(phys_size)):
        print_usage()
        print("Error: angular physical size must be a number.")
        sys.exit()

    # And the directory should actually exist
    if (not os.path.isdir(directory)):
        print_usage()
        print("Error: The specifiied directory cannot be found.")
        sys.exit()

    return phys_size, directory, conversion_factors

# Function: output_conversion_factors(images_with_headers)
# Prints a formatted list of instruments, wavelengths, and conversion factors to
# Jy/pixel
# NOTETOSELF: maybe we can add a separator parameter - e.g. if the user wants the
# values to be comma-separated.
def output_conversion_factors(images_with_headers):
    print("Instrument\tWavelength\tConversion factor (to Jy/pixel)")
    for i in range(0, len(images_with_headers)):
        wavelength = images_with_headers[i][1]['WAVELENG']
        wavelength_units = images_with_headers[i][1].comments['WAVELENG']
        #print("Wavelength: " + `wavelength` + ' ' + `wavelength_units` + "; Sample image value: " + `images_with_headers[i][0][30][30]`)
        #print("Wavelength units: " + `wavelength_units`)
        #wavelength_microns = wavelength_to_microns(wavelength, wavelength_units)
        #print("Wavelengths in microns: " + `wavelength_microns`)
        
        instrument = get_instrument(images_with_headers[i][1])
        #print("Instrument: " + instrument)
        #print("Filename: " + images_with_headers[i][2])
    
        conversion_factor = get_conversion_factor(images_with_headers[i][1], instrument)
        print(instrument + '\t' + `wavelength` + '\t' + `conversion_factor`)
        #print

# Function: convert_images(images_with_headers)
# Converts all of the input images' native "flux units" to Jy/pixel
# The converted values are stored in the list of arrays, converted_data, and they
# are also saved as new FITS images.
def convert_images(images_with_headers):
    print("Converting images")
    for i in range(0, len(images_with_headers)):
        instrument = get_instrument(images_with_headers[i][1])
        conversion_factor = get_conversion_factor(images_with_headers[i][1], instrument)

        # Some manipulation of filenames and directories
        original_filename = os.path.basename(images_with_headers[i][2])
        original_directory = os.path.dirname(images_with_headers[i][2])
        new_directory = original_directory + "/converted/"
        converted_filename = new_directory + original_filename  + "_converted.fits"
        if not os.path.exists(new_directory):
            os.makedirs(new_directory)

        # Do a Jy/pixel unit conversion and save it as a new .fits file
        converted_data_array = images_with_headers[i][0] * conversion_factor
        converted_data.append(converted_data_array)
        hdu = fits.PrimaryHDU(converted_data_array, images_with_headers[i][1])
        print("Creating " + converted_filename)
        hdu.writeto(converted_filename, clobber=True)

# Function: register_images(images_with_headers)
# NOTETOSELF: try to do this from the converted_data array first.
# If that fails, then we can always just read in the _converted.fits files that were
# also created by convert_images().
def register_images(images_with_headers):
    print("Registering images")
    print("phys_size: " + `phys_size`)
    for i in range(0, len(images_with_headers)):
        # NOTETOSELF: the registration part has been updated in another txt file. Make sure to
        # check that file (about physical size) before doing any more work on this code.

        native_pixelscale = get_native_pixelscale(images_with_headers[i][1], get_instrument(images_with_headers[i][1]))
        print("Native pixel scale: " + `native_pixelscale`)
        print("Instrument: " + `get_instrument(images_with_headers[i][1])`)
        lngref_input = images_with_headers[i][1]['CRVAL1']
        latref_input = images_with_headers[i][1]['CRVAL2']

        original_filename = os.path.basename(images_with_headers[i][2])
        original_directory = os.path.dirname(images_with_headers[i][2])
        new_directory = original_directory + "/registered/"
        artificial_filename = new_directory + original_filename + "_pixelgrid.fits"
        registered_filename = new_directory + original_filename  + "_registered.fits"
        input_directory = original_directory + "/converted/"
        input_filename = input_directory + original_filename  + "_converted.fits"
        print("Artificial filename: " + artificial_filename)
        print("Registered filename: " + registered_filename)
        print("Input filename: " + input_filename)
        if not os.path.exists(new_directory):
            os.makedirs(new_directory)

        # First we create an artificial fits image
        # unlearn some iraf tasks
        iraf.unlearn('mkpattern')

        # create an artificial image to which we will register the FITS image.
        artdata.mkpattern(input=artificial_filename, output=artificial_filename, pattern="constant", pixtype="double", ndim=2, ncols=phys_size/native_pixelscale, nlines=phys_size/native_pixelscale)
        #note that in the exact above line, the "ncols" and "nlines" should be wisely chosen, depending on the input images - they provide the pixel-grid 
        #for each input fits image, we will create the corresponding artificial one - therefore we can tune these values such that we cover, for instance, XXarcsecs of the target - so the best is that user provides us with such a value

        # Then, we tag the desired WCS in this fake image:
        # unlearn some iraf tasks
        iraf.unlearn('ccsetwcs')

        # tag the desired WCS in the artificial image.
        iraf.ccsetwcs(images=artificial_filename, database="", solution="", xref=(phys_size/native_pixelscale)/2, yref=(phys_size/native_pixelscale)/2, xmag=native_pixelscale, ymag=native_pixelscale, xrotati=0.,yrotati=0.,lngref=lngref_input, latref=latref_input, lngunit="degrees", latunit="degrees", transpo="no", project="tan", coosyst="j2000", update="yes", pixsyst="logical", verbose="yes")
        #note that the "xref" and "yref" are actually half the above "ncols", "nlines", respectively, so that we center each image
        #note also that "xmag" and "ymag" is the pixel-scale, which in the current step ought to be the same as the native pixel-scale of the input image, for each input image - so we check the corresponding header value in each image
        #note that "lngref" and "latref" can be grabbed by the fits header, it is actually the center of the target (e.g. ngc1569)
        #note that we should make sure that the coordinate system is in coosyst="j2000" by checking the header info, otherwise we need to adjust that
        # As of 2013-07-02, xmag, yman, lngref, and latref are all being obtained from the
        # header of the input image

        # Then, register the fits file of interest to the WCS of the fake fits file
        # unlearn some iraf tasks
        iraf.unlearn('wregister')

        # register the science fits image
        # NOTETOSELF: image_input is no longer valid here. I need to figure out how
        # to get the proper image in here - either the one that has been converted
        # already, or the input image itself if the user has chosen not to do unit
        # conversion. Maybe we should keep it simple for now and just go with the
        # unit converted images.
        iraf.wregister(input=input_filename, reference=artificial_filename, output=registered_filename, fluxconserve="no")


# Function: convolve_images_psf(images_with_headers)
# NOTETOSELF: This function requires a PSF kernel. Not sure where it should go, but
# here it is just in case we still need it.
def convolve_images_psf(images_with_headers):
    print("Convolving images (not implemented yet)")

    for i in range(0, len(images_with_headers)):

        original_filename = os.path.basename(images_with_headers[i][2])
        original_directory = os.path.dirname(images_with_headers[i][2])
        new_directory = original_directory + "/convolved/"
        #artificial_filename = new_directory + original_filename + "_pixelgrid.fits"
        #registered_filename = new_directory + original_filename  + "_registered.fits"
        input_directory = original_directory + "/registered/"
        input_filename = input_directory + original_filename  + "_registered.fits"
        print("Artificial filename: " + artificial_filename)
        print("Registered filename: " + registered_filename)
        print("Input filename: " + input_filename)
        if not os.path.exists(new_directory):
            os.makedirs(new_directory)

        #reading the science image:
        science_image = fits.getdata(input_filename)

        # if using a kernel image, then we first regrid the kernel to the same as in the science image, and we re-center the kernel:

        # create a fake image "apixel_kernel.fits"
        # the original kernel has a grid of 3645*3645 pixels and centered at (1822, 1822)
        # ncols = nlines = initial_number_of_rows * initial_pixelsize_of_the_kernel  / science_image_pixelsize
        # in the current case: 3645* 0.25 (arcsecs per pixel) / 2 (arcsecs per pixel) = 455.62
        artdata.mkpattern(input="apixel_kernel.fits", output="apixel_kernel.fits", pattern="constant", option="replace",v1=0., v2=1., size=1, title="", pixtype="real", ndim=2, ncols=455,nlines=455,n3=1, n4=1, n5=1, n6=1, n7=1, header="")

        #Then, tag the desired WCS in this fake image:
        #
        # unlearn some iraf tasks
        iraf.unlearn('ccsetwcs')
        #xref = yref = ncols/2 = nlines/2
        #xmag, ymag = pixel scale of science image
        iraf.ccsetwcs(images="apixel_kernel.fits", database="", solution="", xref=227.5, yref=227.5, xmag=2, ymag=2, xrotati=0.,yrotati=0.,lngref=0, latref=0, lngunit="hours", latunit="degrees", transpo="no", project="tan", coosyst="j2000", update="yes", pixsyst="logical", verbose="yes")

        # Then, register the fits file of interest to the WCS of the fake fits file
        #
        # unlearn some iraf tasks
        iraf.unlearn('wregister')

        iraf.wregister(input="Kernel_HiRes_PACS_70_to_SPIRE_500.fits", reference="apixel_kernel.fits", output="Kernel_P70_2_S500.fits", fluxconserve="yes")

        # then we get the data from the kernel
        kernel_image = pyfits.getdata('Kernel_P70_2_S500.fits')

        #several ways to do the convolution, but is best to use number 3 or 4:

        #3. 
        result3 = astropy.nddata.convolution.convolve.convolve(science_image, kernel_image) # got a segmentation fault - it needs an odd number of columns/rows for the kernel
        pyfits.writeto('science_image_convolved_3.fits',result3)

        #4. 
        result4 = astropy.nddata.convolution.convolve.convolve_fft(science_image,kernel_image) # worked OK - was the fastest thus far
        pyfits.writeto('science_image_convolved_4.fits',result4) 

def convolve_images(images_with_headers):
    print("Convolving images (currently being implemented)")
    get_fwhm_value(images_with_headers)
    #for i in range(0, len(images_with_headers)):

# Function: resample_images(images_with_headers)
def resample_images(images_with_headers):
    print("Resampling images (not implemented yet)")

# Function: output_seds(images_with_headers)
def output_seds(images_with_headers):
    print("Outputting SEDs (not implemented yet)")

#print("Sample header value: " + d1.meta['OBJECT'])
#xmag_input = d1.meta['CDELT1']
#ymag_input = d1.meta['CDELT2']

#print("lngref: " + `lngref_input`)
#print("latref: " + `latref_input`)
#print("xmag: " + `xmag_input` + "; converted: " + `u.deg.to(u.arcsec, xmag_input)`)
#print("ymag: " + `ymag_input` + "; converted: " + `u.deg.to(u.arcsec, ymag_input)`)
#xmag_input = u.deg.to(u.arcsec, xmag_input)
#ymag_input = u.deg.to(u.arcsec, ymag_input)
#print("xmag: " + `xmag_input`)

if __name__ == '__main__':
    phys_size = ''
    directory = ''
    conversion_factors = False
    do_conversion = False
    do_registration = False
    do_convolution = False
    do_resampling = False
    do_seds = False
    phys_size, directory, conversion_factors = parse_command_line()

    # Grab all of the .fits and .fit files in the specified directory
    all_files = glob.glob(directory + "/*.fit*")

    # Lists to store information
    image_data = []
    converted_data = []
    registered_data = []
    convolved_data = []
    resampled_data = []
    headers = []
    filenames = []

    for i in all_files:
        hdulist = fits.open(i)
        #hdulist.info()
        header = hdulist[0].header
        # NOTETOSELF: The check for a data cube needs to be another function due to complexity. Check the
        # hdulist.info() values to see how much information is contained in the file.
        # In a data cube, there may be more than one usable science image. We need to make
        # sure that they are all grabbed.
        # Check to see if the input file is a data cube before trying to grab the image data
        if ('EXTEND' in header and 'DSETS___' in header):
            image = hdulist[1].data
        else:
            image = hdulist[0].data
        #filename = hdulist.filename()
        # Strip the .fit or .fits extension from the filename so we can append things to it
        # later on
        filename = os.path.splitext(hdulist.filename())[0]
        hdulist.close()
        #wavelength = header['WAVELENG']
        wavelength, wavelength_units = get_wavelength(header)
        #wavelength_units = header.comments['WAVELENG']
        wavelength_microns = wavelength_to_microns(wavelength, wavelength_units)
        #print("Wavelength " + `wavelength_microns` + "; Sample image value: " + `image[30][30]`)
        # NOTETOSELF: don't overwrite the header value here. Either create a new keyword,
        # say, WLMICRON, or include the original value in a comment.
        header['WAVELENG'] = (wavelength_microns, 'micron')
        image_data.append(image)
        headers.append(header)
        filenames.append(filename)

    # Sort the lists by their WAVELENG value
    images_with_headers_unsorted = zip(image_data, headers, filenames)
    images_with_headers = sorted(images_with_headers_unsorted, key=lambda header: header[1]['WAVELENG'])

    if (conversion_factors):
        output_conversion_factors(images_with_headers)

    if (do_conversion):
        convert_images(images_with_headers)

    if (do_registration):
        register_images(images_with_headers)

<<<<<<< HEAD
    convolve_images(images_with_headers)
=======
    if (do_convolution):
        convolve_images(images_with_headers)
>>>>>>> 747a67e6

    if (do_resampling):
        resample_images(images_with_headers)

    if (do_seds):
        output_seds(images_with_headers)

    sys.exit()
<|MERGE_RESOLUTION|>--- conflicted
+++ resolved
@@ -538,12 +538,8 @@
     if (do_registration):
         register_images(images_with_headers)
 
-<<<<<<< HEAD
-    convolve_images(images_with_headers)
-=======
     if (do_convolution):
         convolve_images(images_with_headers)
->>>>>>> 747a67e6
 
     if (do_resampling):
         resample_images(images_with_headers)
