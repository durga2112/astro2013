#19th June 2013 - Image Registration: from IRAF  --->  PyRAF
#2013-06-25 (JCT): What I want to do is add some command line parameters to this script.
#   For starters: the location of the image (so that it's not hardcoded) and the ncols
#   and nlines values, since Sophia has said it's best that the user provides these
#   values.
<<<<<<< HEAD
# A change from branch test1
=======
# A change in branch test2
>>>>>>> a1b9d647

#things to import regarding pyraf & iraf

import pyraf
from pyraf import iraf
#the following line is extremely important in order to get the tasks running properly without dependence on iraf's "login.cl" - it can be created anywhere and I just chose the current working directory
iraf.set(uparm='.')

from iraf import noao, images
from iraf import artdata, immatch, imcoords

# getopt gives us some powerful command line processing tools
import sys
import getopt

from astropy.io import fits
from astropy.nddata import NDData
from astropy import units as u
import numpy as np

# Simple function to determine whether s is a number or not
def is_number(s):
    try:
        float(s)
        return True
    except ValueError:
        return False

# Display usage information in case of a command line error
def print_usage():
    print("Usage: " + sys.argv[0] + " --ncols <ncols> --nlines <nlines> --image <image file>")

ncols_input = ""
nlines_input = ""
image_input = ""

# Parse the command line options
try:
    opts, args = getopt.getopt(sys.argv[1:], "", ["ncols=", "nlines=", "image="])
except getopt.GetoptError:
    print("An error occurred. Check your parameters and try again.")
    sys.exit(2)
for opt, arg in opts:
    if opt in ("--ncols"):
        ncols_input = float(arg)
    if opt in ("--nlines"):
        nlines_input = float(arg)
    if opt in ("--image"):
        image_input= arg

# Now make sure that the values we have just grabbed from the command line are valid.
# ncols and nlines should both be numbers...
if (not is_number(ncols_input)):
    print_usage()
    print("ncols must be a number.")
    sys.exit()
if (not is_number(nlines_input)):
    print_usage()
    print("nlines must be a number.")
    sys.exit()

# And the image should be a valid file.
try:
   with open(image_input): pass
except IOError:
    print_usage()
    print("The specifiied image is not a file.")
    sys.exit()

# Read the input image data and header into an NDData object
hdulist = fits.open(image_input)
d1 = NDData(hdulist[0].data, meta=hdulist[0].header)
hdulist.close()

print("Sample header value: " + d1.meta['OBJECT'])
lngref_input = d1.meta['CRVAL1']
latref_input = d1.meta['CRVAL2']
xmag_input = d1.meta['CDELT1']
ymag_input = d1.meta['CDELT2']

print("lngref: " + `lngref_input`)
print("latref: " + `latref_input`)
print("xmag: " + `xmag_input` + "; converted: " + `u.deg.to(u.arcsec, xmag_input)`)
print("ymag: " + `ymag_input` + "; converted: " + `u.deg.to(u.arcsec, ymag_input)`)
xmag_input = u.deg.to(u.arcsec, xmag_input)
ymag_input = u.deg.to(u.arcsec, ymag_input)
print("xmag: " + `xmag_input`)

#First we create an artificial fits image
# unlearn some iraf tasks

iraf.unlearn('mkpattern')
#create a fake image "apixelgrid.fits", to which we will register all fits images

artdata.mkpattern(input="apixelgrid.fits", output="apixelgrid.fits", pattern="constant", pixtype="double", ndim=2, ncols=ncols_input, nlines=nlines_input)
#note that in the exact above line, the "ncols" and "nlines" should be wisely chosen, depending on the input images - they provide the pixel-grid 
#for each input fits image, we will create the corresponding artificial one - therefore we can tune these values such that we cover, for instance, XXarcsecs of the target - so the best is that user provides us with such a value

#Then, we tag the desired WCS in this fake image:
# unlearn some iraf tasks

iraf.unlearn('ccsetwcs')
#tag the desired WCS in the fake image "apixel.fits"

iraf.ccsetwcs(images="apixelgrid.fits", database="", solution="", xref=ncols_input/2.0, yref=nlines_input/2.0, xmag=xmag_input, ymag=ymag_input, xrotati=0.,yrotati=0.,lngref=lngref_input, latref=latref_input, lngunit="degrees", latunit="degrees", transpo="no", project="tan", coosyst="j2000", update="yes", pixsyst="logical", verbose="yes")
#note that the "xref" and "yref" are actually half the above "ncols", "nlines", respectively, so that we center each image
#note also that "xmag" and "ymag" is the pixel-scale, which in the current step ought to be the same as the native pixel-scale of the input image, for each input image - so we check the corresponding header value in each image
#note that "lngref" and "latref" can be grabbed by the fits header, it is actually the center of the target (e.g. ngc1569)
#note that we should make sure that the coordinate system is in coosyst="j2000" by checking the header info, otherwise we need to adjust that
# As of 2013-07-02, xmag, yman, lngref, and latref are all being obtained from the
# header of the input image

# Then, register the fits file of interest to the WCS of the fake fits file
# unlearn some iraf tasks

iraf.unlearn('wregister')
#register the sciense fits image

iraf.wregister(input=image_input, reference="apixelgrid.fits", output="scitestout.fits", fluxconserve="no")

# Now read the output image data and header into an NDData object
#hdulist = fits.open('scitestout.fits')
#d2 = NDData(hdulist[0].data, meta=hdulist[0].header)
#hdulist.close()

#print("Data: " + `d2.data`)
#print("Data shape" + `d2.shape`)
#print("Sample header value: " + d2.meta['OBJECT'])
#print("Headers: " + `d2.meta`)
#print("Sample comment value: " + d2.meta.comments['OBJECT'])

# Now try to change a header value
#d2.meta['OBJECT'] = 'NGC 1569'
#print("Changed header value: " + d2.meta['OBJECT'])<|MERGE_RESOLUTION|>--- conflicted
+++ resolved
@@ -3,11 +3,9 @@
 #   For starters: the location of the image (so that it's not hardcoded) and the ncols
 #   and nlines values, since Sophia has said it's best that the user provides these
 #   values.
-<<<<<<< HEAD
+
 # A change from branch test1
-=======
 # A change in branch test2
->>>>>>> a1b9d647
 
 #things to import regarding pyraf & iraf
 
