--- conflicted
+++ resolved
@@ -569,17 +569,6 @@
         if opt in ("--convolution_reference_image"):
             convolution_reference_image = arg
 
-<<<<<<< HEAD
-    # Now make sure that the values we have just grabbed from the command
-    # line are valid.
-    # The angular physical size should be a number
-    if (not is_number(phys_size)):
-        print_usage()
-        print("Error: angular physical size must be a number.")
-        sys.exit()
-
-=======
->>>>>>> 509a9fe6
     # And the directory should actually exist
     if (not os.path.isdir(directory)):
         print_usage()
